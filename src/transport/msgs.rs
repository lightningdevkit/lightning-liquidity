use crate::jit_channel;
use lightning::impl_writeable_msg;
use lightning::ln::wire;
use serde::de;
use serde::de::{MapAccess, Visitor};
use serde::ser::SerializeStruct;
use serde::{Deserialize, Deserializer, Serialize};
use serde_json::json;
use std::collections::HashMap;
use std::convert::TryFrom;
use std::fmt;

const LSPS_MESSAGE_SERIALIZED_STRUCT_NAME: &str = "LSPSMessage";
const JSONRPC_FIELD_KEY: &str = "jsonrpc";
const JSONRPC_FIELD_VALUE: &str = "2.0";
const JSONRPC_METHOD_FIELD_KEY: &str = "method";
const JSONRPC_ID_FIELD_KEY: &str = "id";
const JSONRPC_PARAMS_FIELD_KEY: &str = "params";
const JSONRPC_RESULT_FIELD_KEY: &str = "result";
const JSONRPC_ERROR_FIELD_KEY: &str = "error";
const JSONRPC_INVALID_MESSAGE_ERROR_CODE: i32 = -32700;
const JSONRPC_INVALID_MESSAGE_ERROR_MESSAGE: &str = "parse error";
<<<<<<< HEAD

const LSPS0_LISTPROTOCOLS_METHOD_NAME: &str = "lsps0.listprotocols";
=======
const LSPS0_LISTPROTOCOLS_METHOD_NAME: &str = "lsps0.list_protocols";
>>>>>>> 5b216230

/// The lightning message type id for lsps messages
pub const LSPS_MESSAGE_TYPE_ID: u16 = 37913;

/// Lightning message type used by LSPS protocols
#[derive(Clone, Debug, PartialEq, Eq, Serialize, Deserialize)]
pub struct RawLSPSMessage {
	/// The raw string payload that holds the actual message
	pub payload: String,
}

impl_writeable_msg!(RawLSPSMessage, { payload }, {});

impl wire::Type for RawLSPSMessage {
	fn type_id(&self) -> u16 {
		LSPS_MESSAGE_TYPE_ID
	}
}

#[derive(Clone, Debug, PartialEq, Eq, Hash)]
pub enum Prefix {
	LSPS0,
	LSPS2,
}

#[derive(Clone, Debug, PartialEq, Eq, Hash)]
pub struct RequestId(pub String);

#[derive(Clone, Debug, PartialEq, Eq, Deserialize, Serialize)]
pub struct ResponseError {
	pub code: i32,
	pub message: String,
	pub data: Option<String>,
}

#[derive(Clone, Debug, PartialEq, Eq, Deserialize, Serialize, Default)]
#[serde(default)]
pub struct ListProtocolsRequest {}

#[derive(Clone, Debug, PartialEq, Eq, Deserialize, Serialize)]
pub struct ListProtocolsResponse {
	pub protocols: Vec<u16>,
}

#[derive(Clone, Debug, PartialEq, Eq)]
pub enum LSPS0Request {
	ListProtocols(ListProtocolsRequest),
}

impl LSPS0Request {
	pub fn method(&self) -> &str {
		match self {
			LSPS0Request::ListProtocols(_) => LSPS0_LISTPROTOCOLS_METHOD_NAME,
		}
	}
}

#[derive(Clone, Debug, PartialEq, Eq)]
pub enum LSPS0Response {
	ListProtocols(ListProtocolsResponse),
	ListProtocolsError(ResponseError),
}

#[derive(Clone, Debug, PartialEq, Eq)]
pub enum LSPS0Message {
	Request(RequestId, LSPS0Request),
	Response(RequestId, LSPS0Response),
}

impl TryFrom<LSPSMessage> for LSPS0Message {
	type Error = ();

	fn try_from(message: LSPSMessage) -> Result<Self, Self::Error> {
		match message {
			LSPSMessage::Invalid => Err(()),
			LSPSMessage::LSPS0(message) => Ok(message),
			LSPSMessage::LSPS2(_) => Err(()),
		}
	}
}

impl From<LSPS0Message> for LSPSMessage {
	fn from(message: LSPS0Message) -> Self {
		LSPSMessage::LSPS0(message)
	}
}

#[derive(Clone, Debug, PartialEq, Eq)]
pub enum LSPSMessage {
	Invalid,
	LSPS0(LSPS0Message),
	LSPS2(jit_channel::msgs::Message),
}

impl LSPSMessage {
	pub fn from_str_with_id_map(
		json_str: &str, request_id_to_method: &mut HashMap<String, String>,
	) -> Result<Self, serde_json::Error> {
		let deserializer = &mut serde_json::Deserializer::from_str(json_str);
		let visitor = LSPSMessageVisitor { request_id_to_method };
		deserializer.deserialize_any(visitor)
	}

	pub fn get_request_id_and_method(&self) -> Option<(String, String)> {
		match self {
			LSPSMessage::LSPS0(LSPS0Message::Request(request_id, request)) => {
				Some((request_id.0.clone(), request.method().to_string()))
			}
			LSPSMessage::LSPS2(jit_channel::msgs::Message::Request(request_id, request)) => {
				Some((request_id.0.clone(), request.method().to_string()))
			}
			_ => None,
		}
	}
}

impl Serialize for LSPSMessage {
	fn serialize<S>(&self, serializer: S) -> Result<S::Ok, S::Error>
	where
		S: serde::Serializer,
	{
		let mut jsonrpc_object =
			serializer.serialize_struct(LSPS_MESSAGE_SERIALIZED_STRUCT_NAME, 3)?;

		jsonrpc_object.serialize_field(JSONRPC_FIELD_KEY, JSONRPC_FIELD_VALUE)?;

		match self {
			LSPSMessage::LSPS0(LSPS0Message::Request(request_id, request)) => {
				jsonrpc_object.serialize_field(JSONRPC_METHOD_FIELD_KEY, request.method())?;
				jsonrpc_object.serialize_field(JSONRPC_ID_FIELD_KEY, &request_id.0)?;

				match request {
					LSPS0Request::ListProtocols(params) => {
						jsonrpc_object.serialize_field(JSONRPC_PARAMS_FIELD_KEY, params)?
					}
				};
			}
			LSPSMessage::LSPS0(LSPS0Message::Response(request_id, response)) => {
				jsonrpc_object.serialize_field(JSONRPC_ID_FIELD_KEY, &request_id.0)?;

				match response {
					LSPS0Response::ListProtocols(result) => {
						jsonrpc_object.serialize_field(JSONRPC_RESULT_FIELD_KEY, result)?;
					}
					LSPS0Response::ListProtocolsError(error) => {
						jsonrpc_object.serialize_field(JSONRPC_ERROR_FIELD_KEY, error)?;
					}
				}
			}
			LSPSMessage::LSPS2(jit_channel::msgs::Message::Request(request_id, request)) => {
				jsonrpc_object.serialize_field(JSONRPC_ID_FIELD_KEY, &request_id.0)?;
				jsonrpc_object.serialize_field(JSONRPC_METHOD_FIELD_KEY, request.method())?;

				match request {
					jit_channel::msgs::Request::GetVersions(params) => {
						jsonrpc_object.serialize_field(JSONRPC_PARAMS_FIELD_KEY, params)?
					}
					jit_channel::msgs::Request::GetInfo(params) => {
						jsonrpc_object.serialize_field(JSONRPC_PARAMS_FIELD_KEY, params)?
					}
					jit_channel::msgs::Request::Buy(params) => {
						jsonrpc_object.serialize_field(JSONRPC_PARAMS_FIELD_KEY, params)?
					}
				}
			}
			LSPSMessage::LSPS2(jit_channel::msgs::Message::Response(request_id, response)) => {
				jsonrpc_object.serialize_field(JSONRPC_ID_FIELD_KEY, &request_id.0)?;

				match response {
					jit_channel::msgs::Response::GetVersions(result) => {
						jsonrpc_object.serialize_field(JSONRPC_RESULT_FIELD_KEY, result)?
					}
					jit_channel::msgs::Response::GetInfo(result) => {
						jsonrpc_object.serialize_field(JSONRPC_RESULT_FIELD_KEY, result)?
					}
					jit_channel::msgs::Response::GetInfoError(error) => {
						jsonrpc_object.serialize_field(JSONRPC_ERROR_FIELD_KEY, error)?
					}
					jit_channel::msgs::Response::Buy(result) => {
						jsonrpc_object.serialize_field(JSONRPC_RESULT_FIELD_KEY, result)?
					}
					jit_channel::msgs::Response::BuyError(error) => {
						jsonrpc_object.serialize_field(JSONRPC_ERROR_FIELD_KEY, error)?
					}
				}
			}
			LSPSMessage::Invalid => {
				let error = ResponseError {
					code: JSONRPC_INVALID_MESSAGE_ERROR_CODE,
					message: JSONRPC_INVALID_MESSAGE_ERROR_MESSAGE.to_string(),
					data: None,
				};

				jsonrpc_object.serialize_field(JSONRPC_ID_FIELD_KEY, &serde_json::Value::Null)?;
				jsonrpc_object.serialize_field(JSONRPC_ERROR_FIELD_KEY, &error)?;
			}
		}

		jsonrpc_object.end()
	}
}

struct LSPSMessageVisitor<'a> {
	request_id_to_method: &'a mut HashMap<String, String>,
}

impl<'de, 'a> Visitor<'de> for LSPSMessageVisitor<'a> {
	type Value = LSPSMessage;

	fn expecting(&self, formatter: &mut fmt::Formatter) -> fmt::Result {
		formatter.write_str("JSON-RPC object")
	}

	fn visit_map<A>(self, mut map: A) -> Result<Self::Value, A::Error>
	where
		A: MapAccess<'de>,
	{
		let mut id: Option<String> = None;
		let mut method: Option<&str> = None;
		let mut params = None;
		let mut result = None;
		let mut error: Option<ResponseError> = None;

		while let Some(key) = map.next_key()? {
			match key {
				"id" => {
					id = Some(map.next_value()?);
				}
				"method" => {
					method = Some(map.next_value()?);
				}
				"params" => {
					params = Some(map.next_value()?);
				}
				"result" => {
					result = Some(map.next_value()?);
				}
				"error" => {
					error = Some(map.next_value()?);
				}
				_ => {
					let _: serde_json::Value = map.next_value()?;
				}
			}
		}

		match (id, method) {
			(Some(id), Some(method)) => match method {
				LSPS0_LISTPROTOCOLS_METHOD_NAME => {
					self.request_id_to_method.insert(id.clone(), method.to_string());

					Ok(LSPSMessage::LSPS0(LSPS0Message::Request(
						RequestId(id),
						LSPS0Request::ListProtocols(ListProtocolsRequest {}),
					)))
				}
				jit_channel::msgs::LSPS2_GETVERSIONS_METHOD_NAME => {
					let request = serde_json::from_value(params.unwrap_or(json!({})))
						.map_err(de::Error::custom)?;
					Ok(LSPSMessage::LSPS2(jit_channel::msgs::Message::Request(
						RequestId(id),
						jit_channel::msgs::Request::GetVersions(request),
					)))
				}
				jit_channel::msgs::LSPS2_GETINFO_METHOD_NAME => {
					let request = serde_json::from_value(params.unwrap_or(json!({})))
						.map_err(de::Error::custom)?;
					Ok(LSPSMessage::LSPS2(jit_channel::msgs::Message::Request(
						RequestId(id),
						jit_channel::msgs::Request::GetInfo(request),
					)))
				}
				jit_channel::msgs::LSPS2_BUY_METHOD_NAME => {
					let request = serde_json::from_value(params.unwrap_or(json!({})))
						.map_err(de::Error::custom)?;
					Ok(LSPSMessage::LSPS2(jit_channel::msgs::Message::Request(
						RequestId(id),
						jit_channel::msgs::Request::Buy(request),
					)))
				}
				_ => Err(de::Error::custom(format!(
					"Received request with unknown method: {}",
					method
				))),
			},
			(Some(id), None) => match self.request_id_to_method.get(&id) {
				Some(method) => match method.as_str() {
					LSPS0_LISTPROTOCOLS_METHOD_NAME => {
						if let Some(error) = error {
							Ok(LSPSMessage::LSPS0(LSPS0Message::Response(
								RequestId(id),
								LSPS0Response::ListProtocolsError(error),
							)))
						} else if let Some(result) = result {
							let list_protocols_response =
								serde_json::from_value(result).map_err(de::Error::custom)?;
							Ok(LSPSMessage::LSPS0(LSPS0Message::Response(
								RequestId(id),
								LSPS0Response::ListProtocols(list_protocols_response),
							)))
						} else {
							Err(de::Error::custom("Received invalid JSON-RPC object: one of method, result, or error required"))
						}
					}
					jit_channel::msgs::LSPS2_GETVERSIONS_METHOD_NAME => {
						if let Some(result) = result {
							let response =
								serde_json::from_value(result).map_err(de::Error::custom)?;
							Ok(LSPSMessage::LSPS2(jit_channel::msgs::Message::Response(
								RequestId(id),
								jit_channel::msgs::Response::GetVersions(response),
							)))
						} else {
							Err(de::Error::custom("Received invalid lsps2.getversions response."))
						}
					}
					jit_channel::msgs::LSPS2_GETINFO_METHOD_NAME => {
						if let Some(error) = error {
							Ok(LSPSMessage::LSPS2(jit_channel::msgs::Message::Response(
								RequestId(id),
								jit_channel::msgs::Response::GetInfoError(error),
							)))
						} else if let Some(result) = result {
							let response =
								serde_json::from_value(result).map_err(de::Error::custom)?;
							Ok(LSPSMessage::LSPS2(jit_channel::msgs::Message::Response(
								RequestId(id),
								jit_channel::msgs::Response::GetInfo(response),
							)))
						} else {
							Err(de::Error::custom("Received invalid JSON-RPC object: one of method, result, or error required"))
						}
					}
					jit_channel::msgs::LSPS2_BUY_METHOD_NAME => {
						if let Some(error) = error {
							Ok(LSPSMessage::LSPS2(jit_channel::msgs::Message::Response(
								RequestId(id),
								jit_channel::msgs::Response::BuyError(error),
							)))
						} else if let Some(result) = result {
							let response =
								serde_json::from_value(result).map_err(de::Error::custom)?;
							Ok(LSPSMessage::LSPS2(jit_channel::msgs::Message::Response(
								RequestId(id),
								jit_channel::msgs::Response::Buy(response),
							)))
						} else {
							Err(de::Error::custom("Received invalid JSON-RPC object: one of method, result, or error required"))
						}
					}
					_ => Err(de::Error::custom(format!(
						"Received response for an unknown request method: {}",
						method
					))),
				},
				None => Err(de::Error::custom(format!(
					"Received response for unknown request id: {}",
					id
				))),
			},
			(None, Some(method)) => {
				Err(de::Error::custom(format!("Received unknown notification: {}", method)))
			}
			(None, None) => Err(de::Error::custom(
				"Received invalid JSON-RPC object: one of method or id required",
			)),
		}
	}
}

#[cfg(test)]
mod tests {
	use super::*;

	#[test]
	fn deserializes_request() {
		let json = r#"{
			"jsonrpc": "2.0",
			"id": "request:id:xyz123",
			"method": "lsps0.list_protocols"
		}"#;

		let mut request_id_method_map = HashMap::new();

		let msg = LSPSMessage::from_str_with_id_map(json, &mut request_id_method_map);
		assert!(msg.is_ok());
		let msg = msg.unwrap();
		assert_eq!(
			msg,
			LSPSMessage::LSPS0(LSPS0Message::Request(
				RequestId("request:id:xyz123".to_string()),
				LSPS0Request::ListProtocols(ListProtocolsRequest {})
			))
		);
	}

	#[test]
	fn serializes_request() {
		let request = LSPSMessage::LSPS0(LSPS0Message::Request(
			RequestId("request:id:xyz123".to_string()),
			LSPS0Request::ListProtocols(ListProtocolsRequest {}),
		));
		let json = serde_json::to_string(&request).unwrap();
		assert_eq!(
			json,
			r#"{"jsonrpc":"2.0","method":"lsps0.list_protocols","id":"request:id:xyz123","params":{}}"#
		);
	}

	#[test]
	fn deserializes_success_response() {
		let json = r#"{
	        "jsonrpc": "2.0",
	        "id": "request:id:xyz123",
	        "result": {
	            "protocols": [1,2,3]
	        }
	    }"#;
		let mut request_id_to_method_map = HashMap::new();
		request_id_to_method_map
			.insert("request:id:xyz123".to_string(), "lsps0.list_protocols".to_string());

		let response =
			LSPSMessage::from_str_with_id_map(json, &mut request_id_to_method_map).unwrap();

		assert_eq!(
			response,
			LSPSMessage::LSPS0(LSPS0Message::Response(
				RequestId("request:id:xyz123".to_string()),
				LSPS0Response::ListProtocols(ListProtocolsResponse { protocols: vec![1, 2, 3] })
			))
		);
	}

	#[test]
	fn deserializes_error_response() {
		let json = r#"{
	        "jsonrpc": "2.0",
	        "id": "request:id:xyz123",
	        "error": {
	            "code": -32617,
				"message": "Unknown Error"
	        }
	    }"#;
		let mut request_id_to_method_map = HashMap::new();
		request_id_to_method_map
			.insert("request:id:xyz123".to_string(), "lsps0.list_protocols".to_string());

		let response =
			LSPSMessage::from_str_with_id_map(json, &mut request_id_to_method_map).unwrap();

		assert_eq!(
			response,
			LSPSMessage::LSPS0(LSPS0Message::Response(
				RequestId("request:id:xyz123".to_string()),
				LSPS0Response::ListProtocolsError(ResponseError {
					code: -32617,
					message: "Unknown Error".to_string(),
					data: None
				})
			))
		);
	}

	#[test]
	fn deserialize_fails_with_unknown_request_id() {
		let json = r#"{
	        "jsonrpc": "2.0",
	        "id": "request:id:xyz124",
	        "result": {
	            "protocols": [1,2,3]
	        }
	    }"#;
		let mut request_id_to_method_map = HashMap::new();
		request_id_to_method_map
			.insert("request:id:xyz123".to_string(), "lsps0.list_protocols".to_string());

		let response = LSPSMessage::from_str_with_id_map(json, &mut request_id_to_method_map);
		assert!(response.is_err());
	}

	#[test]
	fn serializes_response() {
		let response = LSPSMessage::LSPS0(LSPS0Message::Response(
			RequestId("request:id:xyz123".to_string()),
			LSPS0Response::ListProtocols(ListProtocolsResponse { protocols: vec![1, 2, 3] }),
		));
		let json = serde_json::to_string(&response).unwrap();
		assert_eq!(
			json,
			r#"{"jsonrpc":"2.0","id":"request:id:xyz123","result":{"protocols":[1,2,3]}}"#
		);
	}
}<|MERGE_RESOLUTION|>--- conflicted
+++ resolved
@@ -20,12 +20,7 @@
 const JSONRPC_ERROR_FIELD_KEY: &str = "error";
 const JSONRPC_INVALID_MESSAGE_ERROR_CODE: i32 = -32700;
 const JSONRPC_INVALID_MESSAGE_ERROR_MESSAGE: &str = "parse error";
-<<<<<<< HEAD
-
-const LSPS0_LISTPROTOCOLS_METHOD_NAME: &str = "lsps0.listprotocols";
-=======
 const LSPS0_LISTPROTOCOLS_METHOD_NAME: &str = "lsps0.list_protocols";
->>>>>>> 5b216230
 
 /// The lightning message type id for lsps messages
 pub const LSPS_MESSAGE_TYPE_ID: u16 = 37913;
